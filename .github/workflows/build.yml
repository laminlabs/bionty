--- conflicted
+++ resolved
@@ -23,11 +23,7 @@
     steps:
       - uses: actions/checkout@v4
       - name: checkout lndocs
-<<<<<<< HEAD
-        if: ${{ github.event.pull_request.head.repo.full_name == github.repository }}
-=======
         if: ${{ github.event_name == 'push' || github.event.pull_request.head.repo.full_name == github.repository }}
->>>>>>> d0fd6790
         uses: actions/checkout@v4
         with:
           repository: laminlabs/lndocs
@@ -53,11 +49,7 @@
           uv pip install --system ipywidgets
 
       - uses: aws-actions/configure-aws-credentials@v4
-<<<<<<< HEAD
-        if: ${{ github.event.pull_request.head.repo.full_name == github.repository }}
-=======
         if: ${{ github.event_name == 'push' || github.event.pull_request.head.repo.full_name == github.repository }}
->>>>>>> d0fd6790
         with:
           aws-access-key-id: ${{ secrets.AWS_ACCESS_KEY_ID }}
           aws-secret-access-key: ${{ secrets.AWS_SECRET_ACCESS_KEY }}
@@ -68,11 +60,7 @@
         run: nox -s lint
 
       - name: Run build
-<<<<<<< HEAD
-        if: ${{ (matrix.group == 'bionty-docs' && github.event.pull_request.head.repo.full_name == github.repository) }}
-=======
         if: ${{ !(matrix.group == 'bionty-docs' && github.event_name == 'pull_request' && github.event.pull_request.head.repo.full_name != github.repository) }}
->>>>>>> d0fd6790
         run: nox -s "build(group='${{ matrix.group }}')"
 
       - uses: actions/upload-artifact@v3
@@ -82,11 +70,7 @@
           include-hidden-files: true
 
       - uses: nwtgck/actions-netlify@v1.2
-<<<<<<< HEAD
-        if: ${{ (matrix.group == 'bionty-docs' && github.event.pull_request.head.repo.full_name == github.repository) }}
-=======
         if: ${{ matrix.group == 'bionty-docs' && !(github.event_name == 'pull_request' && github.event.pull_request.head.repo.full_name != github.repository) }}
->>>>>>> d0fd6790
         with:
           publish-dir: "_build/html"
           production-deploy: ${{ github.event_name == 'push' }}
