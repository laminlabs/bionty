from __future__ import annotations

from typing import Literal, overload

from bionty.base._public_ontology import PublicOntology
from bionty.base.dev._doc_util import _doc_params

from ._shared_docstrings import doc_entites

ICDVersions = Literal["icd-9-2011", "icd-10-2020", "icd-10-2024", "icd-11-2023"]

MondoVersions = Literal[
    "2025-06-03",
    "2024-08-06",
    "2024-06-04",
    "2024-05-08",
    "2024-02-06",
    "2024-01-03",
    "2023-08-02",
    "2023-04-04",
    "2023-02-06",
    "2022-10-11",
    "2023-04-04",
]

DOIDVersions = Literal["2024-05-29", "2024-01-31", "2023-03-31", "2023-01-30"]


@_doc_params(doc_entities=doc_entites)
class Disease(PublicOntology):
    """Disease ontologies.

    1. Mondo
    Edits of terms are coordinated and reviewed on:
    https://github.com/monarch-initiative/mondo

    2. Human Disease Ontology
    Edits of terms are coordinated and reviewed on:
    https://github.com/DiseaseOntology/HumanDiseaseOntology

    3. International Classification of Diseases (ICD)
    Edits of terms are coordinated and reviewed on:
    https://www.who.int/standards/classifications/classification-of-diseases

    Args:
        {doc_entities}
    """

    @overload
    def __init__(
        self,
        organism: Literal["all", "human"] | None = None,
        source: Literal["icd"] = None,
        version: ICDVersions | None = None,
        **kwargs,
    ) -> None: ...

    @overload
    def __init__(
        self,
        organism: Literal["all", "human"] | None = None,
        source: Literal["mondo"] = None,
        version: MondoVersions | None = None,
        **kwargs,
    ) -> None: ...

    @overload
    def __init__(
        self,
        organism: Literal["all", "human"] | None = None,
        source: Literal["doid"] = None,
        version: DOIDVersions | None = None,
        **kwargs,
    ) -> None: ...

    def __init__(
        self,
        organism: Literal["all", "human"] | None = None,
        source: Literal["mondo", "doid", "icd"] | None = None,
<<<<<<< HEAD
        version: Literal[
            "2025-06-03",
            "2025-05-30",
            "2024-08-06",
            "2024-06-04",
            "2024-05-29",
            "2024-05-08",
            "2024-02-06",
            "2024-01-31",
            "2024-01-03",
            "2023-08-02",
            "2023-04-04",
            "2023-03-31",
            "2023-02-06",
            "2023-01-30",
            "2022-10-11",
            "icd-11-2023",
            "icd-10-2024",
            "icd-10-2020",
            "icd-9-2011",
        ]
        | None = None,
=======
        version: MondoVersions | DOIDVersions | ICDVersions | None = None,
>>>>>>> b17b17b0
        **kwargs,
    ) -> None:
        super().__init__(
            source=source,
            version=version,
            organism=organism,
            include_id_prefixes={"mondo:": ["MONDO"]},
            **kwargs,
        )<|MERGE_RESOLUTION|>--- conflicted
+++ resolved
@@ -77,32 +77,7 @@
         self,
         organism: Literal["all", "human"] | None = None,
         source: Literal["mondo", "doid", "icd"] | None = None,
-<<<<<<< HEAD
-        version: Literal[
-            "2025-06-03",
-            "2025-05-30",
-            "2024-08-06",
-            "2024-06-04",
-            "2024-05-29",
-            "2024-05-08",
-            "2024-02-06",
-            "2024-01-31",
-            "2024-01-03",
-            "2023-08-02",
-            "2023-04-04",
-            "2023-03-31",
-            "2023-02-06",
-            "2023-01-30",
-            "2022-10-11",
-            "icd-11-2023",
-            "icd-10-2024",
-            "icd-10-2020",
-            "icd-9-2011",
-        ]
-        | None = None,
-=======
         version: MondoVersions | DOIDVersions | ICDVersions | None = None,
->>>>>>> b17b17b0
         **kwargs,
     ) -> None:
         super().__init__(
