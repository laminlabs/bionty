from __future__ import annotations

import functools
from typing import overload

import numpy as np
import pandas as pd
from django.db import models
from django.db.models import CASCADE, PROTECT
from lamin_utils import logger
from lamindb.base.fields import (
    BigIntegerField,
    BooleanField,
    CharField,
    ForeignKey,
    TextField,
)
from lamindb.errors import DoesNotExist, InvalidArgument
from lamindb.models import (
    Artifact,
    BaseSQLRecord,
    CanCurate,
    Feature,
    HasParents,
    IsLink,
    Schema,
    SQLRecord,
    TracksRun,
    TracksUpdates,
)

import bionty.base as bt_base
from bionty.base.dev._doc_util import _doc_params

from . import ids
from ._biorecord import encode_uid, lookup2kwargs
from ._shared_docstrings import doc_from_source
from .base import PublicOntology
from .base._public_ontology import InvalidParamError


class StaticReference(PublicOntology):
    def __init__(self, source_record: Source) -> None:
        self._source_record = source_record
        super().__init__(
            source=source_record.name,
            version=source_record.version,
            organism=source_record.organism,
        )

    def _load_df(self) -> pd.DataFrame:
        if self._source_record.dataframe_artifact_id:
            return self._source_record.dataframe_artifact.load(is_run_input=False)
        else:
            return pd.DataFrame()


def pass_to_super(cls_method):
    """Decorator to pass all non-None parameters to the superclass method."""

    @functools.wraps(cls_method)
    def wrapper(cls, *args, **kwargs):
        # Get all non-None kwargs
        filtered_kwargs = {k: v for k, v in kwargs.items() if v is not None}
        # Call superclass method with filtered kwargs
        return getattr(super(cls, cls), cls_method.__name__)(*args, **filtered_kwargs)

    return wrapper


class Source(SQLRecord, TracksRun, TracksUpdates):
    """Versions of ontology sources.

    .. warning::

        Do not modify the records unless you know what you are doing!
    """

    class Meta(SQLRecord.Meta, TracksRun.Meta, TracksUpdates.Meta):
        abstract = False
        unique_together = (("entity", "name", "organism", "version"),)

    id: int = models.AutoField(primary_key=True)
    """Internal id, valid only in one DB instance."""
    uid: str = CharField(unique=True, max_length=8, default=ids.source)
    """A universal id (base62-encoded hash of defining fields)."""
    entity: str = CharField(max_length=256, db_index=True)
    """Entity class name with schema, e.g. bionty.CellType."""
    organism: str = CharField(max_length=64, db_index=True)
    """Organism name, use 'all' if unknown or none applied."""
    name: str = CharField(max_length=64, db_index=True)
    """Source name, short form, CURIE prefix for ontologies."""
    version: str = CharField(max_length=64, db_index=True)
    """Version of the source."""
    in_db: bool = BooleanField(default=False, db_index=True)
    """Whether this ontology has be added to the database."""
    currently_used: bool = BooleanField(default=False, db_index=True)
    """Whether this record is currently used."""
    description: str | None = TextField(blank=True, db_index=True)
    """Source full name, long form."""
    url: str | None = TextField(null=True, default=None)
    """URL of the source file."""
    md5: str | None = TextField(null=True, default=None)
    """Hash md5 of the source file."""
    source_website: str | None = TextField(null=True, default=None)
    """Website of the source."""
    dataframe_artifact: Artifact = ForeignKey(
        Artifact, PROTECT, null=True, default=None, related_name="_source_dataframe_of"
    )
    """Dataframe artifact that corresponds to this source."""
    artifacts: Artifact = models.ManyToManyField(
        Artifact, related_name="_source_artifact_of"
    )
    """Additional files that correspond to this source."""

    @overload
    def __init__(
        self,
        entity: str,
        organism: str,
        name: str,
        version: str,
        currently_used: bool,
        description: str | None,
        url: str | None,
        md5: str | None,
        source_website: str | None,
    ): ...

    @overload
    def __init__(
        self,
        *db_args,
    ): ...

    def __init__(
        self,
        *args,
        **kwargs,
    ):
        kwargs = encode_uid(registry=Source, kwargs=kwargs)
        super().__init__(*args, **kwargs)

    def save(self, *args, **kwargs) -> Source:
        """Save the source record."""
        update = self.currently_used and self.pk
        super().save(*args, **kwargs)
        # when update currently_used, set all other records of the same source as not currently used
        if update:
            Source.filter(
                entity=self.entity, organism=self.organism, name=self.name
            ).exclude(id=self.id).update(currently_used=False)
        return self


class BioRecord(SQLRecord, HasParents, CanCurate):
    """Base SQLRecord of bionty.

    BioRecord inherits all methods from :class:`~lamindb.models.SQLRecord` and provides additional methods
    including :meth:`~bionty.core.BioRecord.public` and :meth:`~bionty.core.BioRecord.from_source`.

    Notes:
        For more info, see tutorials:

        - :doc:`docs:bionty`
        - :doc:`docs:bio-registries`
    """

    class Meta:
        abstract = True

    source = ForeignKey(Source, PROTECT, null=True, related_name="+")
    """:class:`~bionty.Source` this record associates with."""

    def __init__(self, *args, **kwargs):
        # DB-facing constructor
        if len(args) == len(self._meta.concrete_fields):
            super().__init__(*args, **kwargs)
            return None

        # passing lookup result from bionty, which is a Tuple or List
        if (
            args
            and len(args) == 1
            and isinstance(args[0], tuple | list)
            and len(args[0]) > 0
        ):
            if isinstance(args[0], list) and len(args[0]) > 1:
                logger.warning(
                    "multiple lookup/search results were passed. Only returning record from the first entry."
                )
            result = lookup2kwargs(self, *args, **kwargs)  # type:ignore
            # exclude "parents" from query arguments
            query_kwargs = {k: v for k, v in result.items() if k != "parents"}
            existing_record = self.__class__.filter(**query_kwargs).one_or_none()
            if existing_record is not None:
                from lamindb._record import init_self_from_db

                init_self_from_db(self, existing_record)
                return None
            else:
                kwargs = result  # result already has encoded id
                args = ()

        # raise error if no organism is passed
        if hasattr(self.__class__, "organism_id"):
            if kwargs.get("organism") is None and kwargs.get("organism_id") is None:
                from .core._settings import settings

                if settings.organism is not None:
                    kwargs["organism"] = settings.organism
                else:
                    raise RuntimeError("please pass a organism!")
            elif kwargs.get("organism") is not None:
                if not isinstance(kwargs.get("organism"), Organism):
                    raise TypeError("organism must be a `bionty.Organism` record.")

        kwargs = encode_uid(registry=self.__class__, kwargs=kwargs)

        # now continue with the user-facing constructor
        # set the direct parents as a private attribute
        # this is a list of strings that store the ontology id
        if "parents" in kwargs:
            parents = kwargs.pop("parents")
            # this checks if we receive a np.ndarray from pandas
            if isinstance(parents, list | np.ndarray) and len(parents) > 0:
                if not isinstance(parents[0], str):
                    raise ValueError(
                        "Invalid parents kwarg passed. Provide a list of ontology ids."
                    )
                self._parents = parents

        super().__init__(*args, **kwargs)

    @classmethod
    def import_source(
        cls,
        source: Source | None = None,
        update_records: bool = False,
        *,
        organism: str | SQLRecord | None = None,
        ignore_conflicts: bool = True,
    ):
        """Bulk save records from a Bionty ontology.

        Use this method to initialize your registry with public ontology.

        Args:
            source: Source record to import records from.
            update_records: If True, update existing records with the new source.
                - If a record has the same metadata in the new source, link the record to the new source.
                - If a record has no artifacts associated, update it's metadata and link to the new source.
                - If a record associated artifacts, but different name in the new source, create a new record with the new source.
            organism: Organism name or record.
                Required for entities with a required organism foreign key when no source is passed.
            ignore_conflicts: Whether to ignore conflicts during bulk record creation.

        Example::

            import bionty as bt

            # import all records from a default source
            default_sources = bt.Source.filter(entity="bionty.CellType", currently_used=True).df()
            bt.CellType.import_source()

            # import all records from a specific source
            source = bt.Source.get(entity="bionty.CellType", source="cl", version="2022-08-16")
            bt.CellType.import_source(source)
            bt.CellType.df()  # all records from the source are now in the registry

            # update existing records with a new source (version update)
            source = bt.Source.get(entity="bionty.CellType", source="cl", version="2024-08-16")
            bt.CellType.import_source(source, update_records=True)
        """
        if update_records:
            from .core._source import update_records_to_source

            update_records_to_source(cls, source)
        else:
            from .core._add_ontology import add_ontology_from_df

            add_ontology_from_df(
                registry=cls,
                organism=organism,
                source=source,
                ignore_conflicts=ignore_conflicts,
            )

    @classmethod
    def add_source(
        cls,
        source: Source | PublicOntology | str,
        *,
        df: pd.DataFrame | None = None,
        version: str | None = None,
        organism: str | None = None,
    ) -> Source:
        """Link a source record to the entity with a reference DataFrame."""
        import lamindb as ln

        from bionty.base._public_ontology import encode_filenames

        from ._organism import is_organism_required

        entity_name = cls.__get_name_with_module__()
        source_record = source if isinstance(source, Source) else None
        parquet_filename = None

        # Process source input and get source_record
        if isinstance(source, str):
            filter_kwargs = {"name": source, "entity": entity_name}
            if version:
                filter_kwargs["version"] = version
            if organism:
                filter_kwargs["organism"] = organism

            source_record = Source.filter(**filter_kwargs).first()
            if not source_record:
                source = PublicOntology(
                    source=source,
                    version=version,
                    organism=organism,
                    entity=entity_name,
                )
        if source_record is None and isinstance(source, PublicOntology):
            parquet_filename = source._parquet_filename
            source_record = Source(**source._source_dict, entity=entity_name)

        # Core source metadata
        unique_kwargs = {
            "entity": entity_name,
            "name": source_record.name,
            "version": source_record.version,
            "organism": source_record.organism,
        }

        # Register organism if required
        if is_organism_required(cls):
            Organism.from_source(name=source_record.organism).save()

        # Get existing or create new source
        new_source = Source.filter(**unique_kwargs).one_or_none()
        if not new_source:
            new_source = Source(  # type:ignore
                **unique_kwargs,
                currently_used=source_record.currently_used,
                description=source_record.description,
                url=source_record.url,
                source_website=source_record.source_website,
                dataframe_artifact_id=source_record.dataframe_artifact_id,
            ).save()

        # Return early if artifact already exists
        if new_source.dataframe_artifact_id:
            return new_source

        # Generate filename if not already created
        if not parquet_filename:
            parquet_filename, _ = encode_filenames(**unique_kwargs)

        # Create artifact if needed
        df_artifact = None
        if isinstance(df, pd.DataFrame):
            df_artifact = ln.Artifact.from_df(df, key=parquet_filename, run=False)
        elif source_record.url and source_record.url.startswith("s3://bionty-assets/"):
            df_artifact = ln.Artifact(new_source.url, run=False)
        elif isinstance(source, PublicOntology) and not source.df().empty:
            df_artifact = ln.Artifact.from_df(
                source.df(), key=parquet_filename, run=False
            )

        # Save artifact and update source
        if df_artifact:
            df_artifact.kind = "__lamindb__"
            df_artifact.save()
            new_source.dataframe_artifact = df_artifact
            new_source.save()

        logger.important("source added!")
        return new_source

    @classmethod
    def public(
        cls,
        organism: str | SQLRecord | None = None,
        source: Source | None = None,
    ) -> PublicOntology | StaticReference:
        """The corresponding :class:`docs:bionty.base.PublicOntology` object.

        Note that the source is auto-configured and tracked via :class:`docs:bionty.Source`.

        See Also:
            :doc:`docs:public-ontologies`

        Example::

            import bionty as bt

            # default source
            celltype_pub = bt.CellType.public()
            celltype_pub
            #> PublicOntology
            #> Entity: CellType
            #> Organism: all
            #> Source: cl, 2023-04-20
            #> #terms: 2698

            # default source of a organism
            gene_pub = bt.Gene.public(organism="mouse")
            gene_pub
            #> PublicOntology
            #> Entity: Gene
            #> Organism: mouse
            #> Source: ensembl, release-112
            #> #terms: 57510
        """
        if isinstance(organism, Organism):
            organism = organism.name

        if source is not None:
            organism = source.organism
            source_name = source.name
            version = source.version
        else:
            from ._source import get_source_record
            from .core._settings import settings

            if hasattr(cls, "organism_id"):
                if organism is None and settings.organism is not None:
                    organism = settings.organism.name
            source_name = None
            version = None
            source = get_source_record(cls, organism=organism)
            if source is not None:
                source_name = source.name
                version = source.version

        if source is not None and source.dataframe_artifact_id is not None:
            # if source is a DataFrame artifact, return the static reference
            return StaticReference(source)
        if source is None:
            kwargs = {
                "entity": cls.__get_name_with_module__(),
                "currently_used": True,
            }
            if organism is not None:
                if isinstance(organism, DBRecord):
                    kwargs["organism"] = organism.name
                else:
                    kwargs["organism"] = organism
            source = Source.filter(**kwargs).first()
            if source and source.dataframe_artifact_id is not None:
                return StaticReference(source)

        try:
            return getattr(bt_base, cls.__name__)(
                organism=organism, source=source_name, version=version
            )
        except InvalidParamError as e:
            raise ValueError(str(e)) from None
<<<<<<< HEAD
=======
        except (AttributeError, ValueError):
            if source is None:
                kwargs = {
                    "entity": cls.__get_name_with_module__(),
                    "currently_used": True,
                }
                if organism is not None:
                    if isinstance(organism, SQLRecord):
                        kwargs["organism"] = organism.name
                    else:
                        kwargs["organism"] = organism
                source = Source.filter(**kwargs).first()
            return StaticReference(source)
>>>>>>> ba9333d4

    @classmethod
    def from_source(
        cls, *, mute: bool = False, **kwargs
    ) -> BioRecord | list[BioRecord] | None:
        """Create a record or records from source based on a single field value.

        Notes:
            For more info, see tutorial :doc:`docs:bionty`

            Bulk create records via :meth:`.from_values`.

        Example::

            import bionty as bt

            # Create a record by passing a field value:
            record = bt.Gene.from_source(symbol="TCF7", organism="human")

            # Create a record from non-default source:
            source = bt.Source.get(entity="CellType", source="cl", version="2022-08-16")
            record = bt.CellType.from_source(name="T cell", source=source)

        """
        # non-relationship kwargs
        kv = {
            k: v
            for k, v in kwargs.items()
            if k not in [i.name for i in cls._meta.fields if i.is_relation]
        }
        if len(kv) > 1:
            raise InvalidArgument(
                "Only one field can be passed to generate records from source"
            )
        elif len(kv) == 0:
            raise InvalidArgument("No field passed to generate records from source")
        else:
            k = next(iter(kv))
            v = kwargs.pop(k)
            results = cls.from_values([v], field=getattr(cls, k), mute=mute, **kwargs)
            if len(results) == 1:
                return results[0]
            elif len(results) == 0:
                raise DoesNotExist(
                    "No record found in source for the given field value"
                )
            else:
                return results

    def save(self, *args, **kwargs) -> BioRecord:
        """Save the record and its parents recursively.

        Example::

            import bionty as bt

            record = bt.CellType.from_source(name="T cell")
            record.save()
        """
        super().save(*args, **kwargs)
        # saving records of parents
        if hasattr(self, "_parents"):
            import lamindb as ln

            # here parents is still a list of ontology ids
            parents = self._parents
            # bulk create parent records
            parents_records = self.from_values(
                parents, self.__class__.ontology_id, source=self.source
            )
            ln.save(parents_records)
            self.parents.set(parents_records)

        return self


class Organism(BioRecord, TracksRun, TracksUpdates):
    """Organism - `NCBI Taxonomy <https://www.ncbi.nlm.nih.gov/taxonomy/>`__, `Ensembl Organism <https://useast.ensembl.org/info/about/species.html>`__.

    Notes:
        For more info, see tutorials :doc:`docs:bio-registries` and :doc:`docs:organism`.


    Example::

        import bionty as bt

        record = bt.Organism.from_source(name="rabbit")
    """

    class Meta(BioRecord.Meta, TracksRun.Meta, TracksUpdates.Meta):
        abstract = False

    _name_field: str = "name"
    _ontology_id_field: str = "ontology_id"

    id: int = models.AutoField(primary_key=True)
    """Internal id, valid only in one DB instance."""
    uid: str = CharField(unique=True, max_length=8, default=ids.ontology)
    """A universal id (base62-encoded hash of defining fields)."""
    name: str = CharField(max_length=64, db_index=True, default=None, unique=True)
    """Name of a organism, required field."""
    ontology_id: str | None = CharField(
        max_length=32, unique=True, db_index=True, null=True, default=None
    )
    """NCBI Taxon ID."""
    scientific_name: str | None = CharField(
        max_length=64, db_index=True, unique=True, null=True, default=None
    )
    """Scientific name of a organism."""
    synonyms: str | None = TextField(null=True, default=None)
    """Bar-separated (|) synonyms that correspond to this organism."""
    description: str | None = TextField(null=True, default=None)
    """Description of the organism."""
    parents: Organism = models.ManyToManyField(
        "self", symmetrical=False, related_name="children"
    )
    """Parent organism records."""
    artifacts: Artifact = models.ManyToManyField(
        Artifact, through="ArtifactOrganism", related_name="organisms"
    )
    """Artifacts linked to the organism."""

    @overload
    def __init__(
        self,
        name: str,
        taxon_id: str | None,
        scientific_name: str | None,
    ): ...

    @overload
    def __init__(
        self,
        *db_args,
    ): ...

    def __init__(
        self,
        *args,
        **kwargs,
    ):
        super().__init__(*args, **kwargs)

    @classmethod
    @pass_to_super
    @_doc_params(doc_from_source=doc_from_source)
    def from_source(
        cls,
        *,
        name: str | None = None,
        ontology_id: str | None = None,
        scientific_name: str | None = None,
        source: Source | None = None,
        mute: bool = False,
        **kwargs,
    ) -> Organism | list[Organism] | None:
        """Create an Organism record from source based on a single identifying field.

        Args:
            name: Common name of the organism (e.g. "human", "mouse", "zebrafish")
            ontology_id: NCBI Taxon ID (e.g. "9606")
            scientific_name: Scientific name (e.g. "Homo sapiens", "Mus musculus")
            {doc_from_source}

        Returns:
            A single Organism record, list of Organism records, or None if not found

        Example::

            import bionty as bt

            record = bt.Organism.from_source(name="human")
            record = bt.Organism.from_source(ontology_id="NCBITaxon:9606")
        """
        pass


class Gene(BioRecord, TracksRun, TracksUpdates):
    """Genes - `Ensembl <https://ensembl.org/>`__, `NCBI Gene <https://www.ncbi.nlm.nih.gov/gene/>`__.

    Notes:
        For more info, see tutorials :doc:`docs:bio-registries` and :doc:`docs:gene`.

        Bulk create Gene records via `.from_values()`.
        Map legacy ensembl IDs to current ensembl IDs using :meth:`bionty.base.Gene.map_legacy_ids`.

        We discourage validating gene symbols and to work with unique identifiers such as ENSEMBL IDs instead.
        For more details, see :doc:`docs:faq/symbol-mapping`.

    Example::

        import bionty as bt

        record = bt.Gene.from_source(ensembl_gene_id="ENSG00000081059")
        record = bt.Gene.from_source(symbol="TCF7", organism="human")
    """

    class Meta(BioRecord.Meta, TracksRun.Meta, TracksUpdates.Meta):
        abstract = False

    _name_field: str = "symbol"
    _ontology_id_field: str = "ensembl_gene_id"

    id: int = models.AutoField(primary_key=True)
    """Internal id, valid only in one DB instance."""
    uid: str = CharField(unique=True, max_length=12, default=ids.gene)
    """A universal id (base62-encoded hash of defining fields)."""
    symbol: str | None = CharField(
        max_length=64, db_index=True, null=True, default=None
    )
    """A unique short form of gene name."""
    stable_id: str | None = CharField(
        max_length=64, db_index=True, null=True, default=None, unique=True
    )
    """Stable ID of a gene that doesn't have ensembl_gene_id, e.g. a yeast gene."""
    ensembl_gene_id: str | None = CharField(
        max_length=64, db_index=True, null=True, default=None, unique=True
    )
    """Ensembl gene stable ID, in the form ENS[organism prefix][feature type prefix][a unique eleven digit number]."""
    ncbi_gene_ids: str | None = TextField(null=True, default=None)
    """Bar-separated (|) NCBI Gene IDs that correspond to this Ensembl Gene ID.
    NCBI Gene ID, also known as Entrez Gene ID, in the form of numeric string, 1 to 9 digits.
    """
    biotype: str | None = CharField(
        max_length=64, db_index=True, null=True, default=None
    )
    """Type of the gene."""
    synonyms: str | None = TextField(null=True, default=None)
    """Bar-separated (|) synonyms that correspond to this gene."""
    description: str | None = TextField(null=True, default=None)
    """Description of the gene."""
    organism: Organism = ForeignKey(
        Organism, PROTECT, default=None, related_name="genes"
    )
    """:class:`~bionty.Organism` this gene associates with."""
    artifacts: Artifact = models.ManyToManyField(
        Artifact, through="ArtifactGene", related_name="genes"
    )
    """Artifacts linked to the gene."""
    schemas: Schema = models.ManyToManyField(
        Schema, through="SchemaGene", related_name="genes"
    )
    """Featuresets linked to this gene."""

    @overload
    def __init__(
        self,
        symbol: str | None,
        stable_id: str | None,
        ensembl_gene_id: str | None,
        ncbi_gene_ids: str | None,
        biotype: str | None,
        description: str | None,
        synonyms: str | None,
        organism: Organism | None,
        source: Source | None,
    ): ...

    @overload
    def __init__(
        self,
        *db_args,
    ): ...

    def __init__(
        self,
        *args,
        **kwargs,
    ):
        super().__init__(*args, **kwargs)

    @classmethod
    @pass_to_super
    @_doc_params(doc_from_source=doc_from_source)
    def from_source(
        cls,
        *,
        symbol: str | None = None,
        ensembl_gene_id: str | None = None,
        stable_id: str | None = None,
        organism: str | Organism = None,
        source: Source | None = None,
        mute: bool = False,
        **kwargs,
    ) -> Gene | list[Gene] | None:
        """Create a Gene record from source based on a single identifying field.

        Args:
            symbol: Gene symbol (e.g. "TCF7")
            ensembl_gene_id: Ensembl gene ID (e.g. "ENSG00000081059")
            stable_id: Stable ID for genes without Ensembl IDs (e.g. yeast genes)
            organism: Organism name or Organism record
            {doc_from_source}

        Returns:
            A single Gene record, list of Gene records, or None if not found

        Example::

            import bionty as bt

            record = bt.Gene.from_source(symbol="TCF7", organism="human")
            record = bt.Gene.from_source(ensembl_gene_id="ENSG00000081059")
            record = bt.Gene.from_source(stable_id="YAL001C", organism="yeast")
        """
        pass


class Protein(BioRecord, TracksRun, TracksUpdates):
    """Proteins - `Uniprot <https://www.uniprot.org/>`__.

    Notes:
        For more info, see tutorials :doc:`docs:bio-registries` and :doc:`docs:protein`.

        Bulk create records via :meth:`.from_values`.

    Example::

        import bionty as bt

        record = bt.Protein.from_source(name="Synaptotagmin-15B", organism="human")
        record = bt.Protein.from_source(gene_symbol="SYT15B", organism="human")
    """

    class Meta(BioRecord.Meta, TracksRun.Meta, TracksUpdates.Meta):
        abstract = False

    _name_field: str = "name"
    _ontology_id_field: str = "uniprotkb_id"

    id: int = models.AutoField(primary_key=True)
    """Internal id, valid only in one DB instance."""
    uid: str = CharField(unique=True, max_length=12, default=ids.protein)
    """A universal id (base62-encoded hash of defining fields)."""
    name: str | None = CharField(max_length=256, db_index=True, null=True, default=None)
    """Unique name of a protein."""
    uniprotkb_id: str | None = CharField(
        max_length=10, db_index=True, null=True, default=None, unique=True
    )
    """UniProt protein ID, 6 alphanumeric characters, possibly suffixed by 4 more."""
    synonyms: str | None = TextField(null=True, default=None)
    """Bar-separated (|) synonyms that correspond to this protein."""
    description: str | None = TextField(null=True, default=None)
    """Description of the protein."""
    length: int | None = BigIntegerField(db_index=True, null=True)
    """Length of the protein sequence."""
    gene_symbol: str | None = CharField(
        max_length=256, db_index=True, null=True, default=None
    )
    """The primary gene symbol corresponds to this protein."""
    ensembl_gene_ids: str | None = TextField(null=True, default=None)
    """Bar-separated (|) Ensembl Gene IDs that correspond to this protein."""
    organism: Organism = ForeignKey(
        Organism, PROTECT, default=None, related_name="proteins"
    )
    """:class:`~bionty.Organism` this protein associates with."""
    artifacts: Artifact = models.ManyToManyField(
        Artifact, through="ArtifactProtein", related_name="proteins"
    )
    """Artifacts linked to the protein."""
    schemas: Schema = models.ManyToManyField(
        Schema, through="SchemaProtein", related_name="proteins"
    )
    """Featuresets linked to this protein."""

    @overload
    def __init__(
        self,
        name: str | None,
        uniprotkb_id: str | None,
        synonyms: str | None,
        length: int | None,
        gene_symbol: str | None,
        ensembl_gene_ids: str | None,
        organism: Organism | None,
        source: Source | None,
    ): ...

    @overload
    def __init__(
        self,
        *db_args,
    ): ...

    def __init__(
        self,
        *args,
        **kwargs,
    ):
        super().__init__(*args, **kwargs)

    @classmethod
    @pass_to_super
    @_doc_params(doc_from_source=doc_from_source)
    def from_source(
        cls,
        *,
        name: str | None = None,
        uniprotkb_id: str | None = None,
        gene_symbol: str | None = None,
        organism: str | Organism | None = None,
        source: Source | None = None,
        mute: bool = False,
        **kwargs,
    ) -> Protein | list[Protein] | None:
        """Create a Protein record from source based on a single identifying field.

        Args:
            name: Protein name (e.g. "Synaptotagmin-15B")
            uniprotkb_id: UniProt protein ID (e.g. "Q8N6N3")
            gene_symbol: Gene symbol (e.g. "SYT15B")
            organism: Organism name or Organism record
            {doc_from_source}

        Returns:
            A single Protein record, list of Protein records, or None if not found

        Example::

            import bionty as bt

            record = bt.Protein.from_source(name="Synaptotagmin-15B", organism="human")
            record = bt.Protein.from_source(uniprotkb_id="Q8N6N3")
            record = bt.Protein.from_source(gene_symbol="SYT15B", organism="human")
        """
        pass


class CellMarker(BioRecord, TracksRun, TracksUpdates):
    """Cell markers - `CellMarker <http://xteam.xbio.top/CellMarker>`__.

    Notes:
        For more info, see tutorials :doc:`docs:bio-registries` and :doc:`docs:cell_marker`.

        Bulk create CellMarker records via :meth:`.from_values`.

    Example::

        import bionty as bt

        record = bt.CellMarker.from_source(name="PD1", organism="human")
    """

    class Meta(BioRecord.Meta, TracksRun.Meta, TracksUpdates.Meta):
        abstract = False
        unique_together = (("name", "organism"),)

    _name_field: str = "name"

    id: int = models.AutoField(primary_key=True)
    """Internal id, valid only in one DB instance."""
    uid: str = CharField(unique=True, max_length=12, default=ids.cellmarker)
    """A universal id (base62-encoded hash of defining fields)."""
    name: str = CharField(max_length=64, db_index=True)
    """Unique name of the cell marker."""
    synonyms: str | None = TextField(null=True, default=None)
    """Bar-separated (|) synonyms that correspond to this cell marker."""
    description: str | None = TextField(null=True, default=None)
    """Description of the cell marker."""
    gene_symbol: str | None = CharField(
        max_length=64, db_index=True, null=True, default=None
    )
    """Gene symbol that corresponds to this cell marker."""
    ncbi_gene_id: str | None = CharField(
        max_length=32, db_index=True, null=True, default=None
    )
    """NCBI gene id that corresponds to this cell marker."""
    uniprotkb_id: str | None = CharField(
        max_length=10, db_index=True, null=True, default=None
    )
    """Uniprotkb id that corresponds to this cell marker."""
    organism: Organism = ForeignKey(
        Organism, PROTECT, default=None, related_name="cell_markers"
    )
    """:class:`~bionty.Organism` this cell marker associates with."""
    artifacts: Artifact = models.ManyToManyField(
        Artifact,
        through="ArtifactCellMarker",
        related_name="cell_markers",
    )
    """Artifacts linked to the cell marker."""
    schemas: Schema = models.ManyToManyField(
        Schema, through="SchemaCellMarker", related_name="cell_markers"
    )
    """Featuresets linked to this cell marker."""

    @overload
    def __init__(
        self,
        name: str,
        synonyms: str | None,
        gene_symbol: str | None,
        ncbi_gene_id: str | None,
        uniprotkb_id: str | None,
        organism: Organism | None,
        source: Source | None,
    ): ...

    @overload
    def __init__(
        self,
        *db_args,
    ): ...

    def __init__(
        self,
        *args,
        **kwargs,
    ):
        super().__init__(*args, **kwargs)

    @classmethod
    @pass_to_super
    @_doc_params(doc_from_source=doc_from_source)
    def from_source(
        cls,
        *,
        name: str | None = None,
        gene_symbol: str | None = None,
        ncbi_gene_id: str | None = None,
        uniprotkb_id: str | None = None,
        organism: str | Organism | None = None,
        source: Source | None = None,
        mute: bool = False,
        **kwargs,
    ) -> CellMarker | list[CellMarker] | None:
        """Create a CellMarker record from source based on a single identifying field.

        Args:
            name: Cell marker name (e.g. "PD1", "CD19")
            gene_symbol: Gene symbol (e.g. "PDCD1", "CD19")
            ncbi_gene_id: NCBI gene ID that corresponds to this cell marker
            uniprotkb_id: UniProt ID that corresponds to this cell marker
            organism: Organism name or Organism record
            {doc_from_source}

        Returns:
            A single CellMarker record, list of CellMarker records, or None if not found

        Example::

            import bionty as bt

            record = bt.CellMarker.from_source(name="PD1", organism="human")
            record = bt.CellMarker.from_source(gene_symbol="PDCD1", organism="human")
            record = bt.CellMarker.from_source(name="CD19", organism="mouse")
        """
        pass


class Tissue(BioRecord, TracksRun, TracksUpdates):
    """Tissues - `Uberon <http://obophenotype.github.io/uberon/>`__.

    Notes:
        For more info, see tutorials :doc:`docs:bio-registries` :doc:`docs:tissue`.

        Bulk create Tissue records via :meth:`.from_values`.

    Example::

        import bionty as bt

        record = bt.Tissue.from_source(name="brain")
    """

    class Meta(BioRecord.Meta, TracksRun.Meta, TracksUpdates.Meta):
        abstract = False
        unique_together = (("name", "ontology_id"),)

    _name_field: str = "name"
    _ontology_id_field: str = "ontology_id"

    id: int = models.AutoField(primary_key=True)
    """Internal id, valid only in one DB instance."""
    uid: str = CharField(unique=True, max_length=8, default=ids.ontology)
    """A universal id (base62-encoded hash of defining fields)."""
    name: str = CharField(max_length=256, db_index=True)
    """Name of the tissue."""
    ontology_id: str | None = CharField(
        max_length=32, db_index=True, null=True, default=None
    )
    """Ontology ID of the tissue."""
    abbr: str | None = CharField(
        max_length=32, db_index=True, unique=True, null=True, default=None
    )
    """A unique abbreviation of tissue."""
    synonyms: str | None = TextField(null=True, default=None)
    """Bar-separated (|) synonyms that correspond to this tissue."""
    description: str | None = TextField(null=True, default=None)
    """Description of the tissue."""
    parents: Tissue = models.ManyToManyField(
        "self", symmetrical=False, related_name="children"
    )
    """Parent tissues records."""
    artifacts: Artifact = models.ManyToManyField(
        Artifact, through="ArtifactTissue", related_name="tissues"
    )
    """Artifacts linked to the tissue."""

    @overload
    def __init__(
        self,
        name: str,
        ontology_id: str | None,
        abbr: str | None,
        synonyms: str | None,
        description: str | None,
        parents: list[Tissue],
        source: Source | None,
    ): ...

    @overload
    def __init__(
        self,
        *db_args,
    ): ...

    def __init__(
        self,
        *args,
        **kwargs,
    ):
        super().__init__(*args, **kwargs)

    @classmethod
    @pass_to_super
    @_doc_params(doc_from_source=doc_from_source)
    def from_source(
        cls,
        *,
        name: str | None = None,
        ontology_id: str | None = None,
        organism: str | Organism | None = None,
        source: Source | None = None,
        mute: bool = False,
        **kwargs,
    ) -> Tissue | list[Tissue] | None:
        """Create a Tissue record from source based on a single identifying field.

        Args:
            name: Tissue name (e.g. "nose")
            ontology_id: Tissue ontology ID (e.g. "UBERON:0000004")
            organism: Organism name or Organism record
            {doc_from_source}

        Returns:
            A single Tissue record, list of Tissue records, or None if not found

        Example::

            import bionty as bt

            record = bt.Tissue.from_source(name="nose")
            record = bt.Tissue.from_source(ontology_id="UBERON:0000004")
        """
        pass


class CellType(BioRecord, TracksRun, TracksUpdates):
    """Cell types - `Cell Ontology <https://obophenotype.github.io/cell-ontology/>`__.

    Notes:
        For more info, see tutorials :doc:`docs:bio-registries` and :doc:`docs:cell_type`.

        Bulk create CellType records via :meth:`.from_values`.

    Example::

        import bionty as bt

        record = bt.CellType.from_source(name="T cell")
    """

    class Meta(BioRecord.Meta, TracksRun.Meta, TracksUpdates.Meta):
        abstract = False
        unique_together = (("name", "ontology_id"),)

    _name_field: str = "name"
    _ontology_id_field: str = "ontology_id"

    id: int = models.AutoField(primary_key=True)
    """Internal id, valid only in one DB instance."""
    uid: str = CharField(unique=True, max_length=8, default=ids.ontology)
    """A universal id (base62-encoded hash of defining fields)."""
    name: str = CharField(max_length=256, db_index=True)
    """Name of the cell type."""
    ontology_id: str | None = CharField(
        max_length=32, db_index=True, null=True, default=None
    )
    """Ontology ID of the cell type."""
    abbr: str | None = CharField(
        max_length=32, db_index=True, unique=True, null=True, default=None
    )
    """A unique abbreviation of cell type."""
    synonyms: str | None = TextField(null=True, default=None)
    """Bar-separated (|) synonyms that correspond to this cell type."""
    description: str | None = TextField(null=True, default=None)
    """Description of the cell type."""
    parents: CellType = models.ManyToManyField(
        "self", symmetrical=False, related_name="children"
    )
    """Parent cell type records."""
    artifacts: Artifact = models.ManyToManyField(
        Artifact, through="ArtifactCellType", related_name="cell_types"
    )
    """Artifacts linked to the cell type."""

    @overload
    def __init__(
        self,
        name: str,
        ontology_id: str | None,
        abbr: str | None,
        synonyms: str | None,
        description: str | None,
        parents: list[CellType],
        source: Source | None,
    ): ...

    @overload
    def __init__(
        self,
        *db_args,
    ): ...

    def __init__(
        self,
        *args,
        **kwargs,
    ):
        super().__init__(*args, **kwargs)

    @classmethod
    @pass_to_super
    @_doc_params(doc_from_source=doc_from_source)
    def from_source(
        cls,
        *,
        name: str | None = None,
        ontology_id: str | None = None,
        abbr: str | None = None,
        source: Source | None = None,
        mute: bool = False,
        **kwargs,
    ) -> CellType | list[CellType] | None:
        """Create a CellType record from source based on a single identifying field.

        Args:
            name: Name of the cell type (e.g. "T cell", "B cell")
            ontology_id: Cell Ontology ID (e.g. "CL:0000084")
            abbr: Unique abbreviation of cell type
            {doc_from_source}

        Returns:
            A single CellType record, list of CellType records, or None if not found

        Example::

            import bionty as bt

            record = bt.CellType.from_source(name="T cell")
            record = bt.CellType.from_source(ontology_id="CL:0000084")

            source = bt.Source.get(entity="bionty.CellType", source="cl", version="2024-08-16")
            record = bt.CellType.from_source(name="B cell", source=source)
        """
        pass


class Disease(BioRecord, TracksRun, TracksUpdates):
    """Diseases - `Mondo <https://mondo.monarchinitiative.org/>`__, `Human Disease <https://disease-ontology.org/>`__.

    Notes:
        Bulk create Disease records via :meth:`.from_values`.

        For more info, see tutorials: :doc:`docs:disease`.

    Example::

        import bionty as bt

        record = bt.Disease.from_source(name="Alzheimer disease")
    """

    class Meta(BioRecord.Meta, TracksRun.Meta, TracksUpdates.Meta):
        abstract = False
        unique_together = (("name", "ontology_id"),)

    _name_field: str = "name"
    _ontology_id_field: str = "ontology_id"

    id: int = models.AutoField(primary_key=True)
    """Internal id, valid only in one DB instance."""
    uid: str = CharField(unique=True, max_length=8, default=ids.ontology)
    """A universal id (base62-encoded hash of defining fields)."""
    name: str = CharField(max_length=256, db_index=True)
    """Name of the disease."""
    ontology_id: str | None = CharField(
        max_length=32, db_index=True, null=True, default=None
    )
    """Ontology ID of the disease."""
    abbr: str | None = CharField(
        max_length=32, db_index=True, unique=True, null=True, default=None
    )
    """A unique abbreviation of disease."""
    synonyms: str | None = TextField(null=True, default=None)
    """Bar-separated (|) synonyms that correspond to this disease."""
    description: str | None = TextField(null=True, default=None)
    """Description of the disease."""
    parents: Disease = models.ManyToManyField(
        "self", symmetrical=False, related_name="children"
    )
    """Parent disease records."""
    artifacts: Artifact = models.ManyToManyField(
        Artifact, through="ArtifactDisease", related_name="diseases"
    )
    """Artifacts linked to the disease."""

    @overload
    def __init__(
        self,
        name: str,
        ontology_id: str | None,
        abbr: str | None,
        synonyms: str | None,
        description: str | None,
        parents: list[Disease],
        source: Source | None,
    ): ...

    @overload
    def __init__(
        self,
        *db_args,
    ): ...

    def __init__(
        self,
        *args,
        **kwargs,
    ):
        super().__init__(*args, **kwargs)

    @classmethod
    @pass_to_super
    @_doc_params(doc_from_source=doc_from_source)
    def from_source(
        cls,
        *,
        name: str | None = None,
        ontology_id: str | None = None,
        abbr: str | None = None,
        source: Source | None = None,
        mute: bool = False,
        **kwargs,
    ) -> Disease | list[Disease] | None:
        """Create a Disease record from source based on a single identifying field.

        Args:
            name: Name of the disease (e.g. "Alzheimer disease", "type 2 diabetes")
            ontology_id: Disease ontology ID (e.g. "MONDO:0004975")
            abbr: Unique abbreviation of disease
            {doc_from_source}

        Returns:
            A single Disease record, list of Disease records, or None if not found

        Example::

            import bionty as bt

            record = bt.Disease.from_source(name="Alzheimer disease")
            record = bt.Disease.from_source(ontology_id="MONDO:0004975")
            record = bt.Disease.from_source(name="type 2 diabetes")
        """
        pass


class CellLine(BioRecord, TracksRun, TracksUpdates):
    """Cell lines - `Cell Line Ontology <https://github.com/CLO-ontology/CLO>`__.

    Notes:
        For more info, see tutorials :doc:`docs:bio-registries` and :doc:`docs:cell_line`.

        Bulk create CellLine records via :meth:`.from_values`.

    Example::

        import bionty as bt

        standard_name = bt.CellLine.public().standardize(["K562"])[0]
        record = bt.CellLine.from_source(name=standard_name)
    """

    class Meta(BioRecord.Meta, TracksRun.Meta, TracksUpdates.Meta):
        abstract = False
        unique_together = (("name", "ontology_id"),)

    _name_field: str = "name"
    _ontology_id_field: str = "ontology_id"

    id: int = models.AutoField(primary_key=True)
    """Internal id, valid only in one DB instance."""
    uid: str = CharField(unique=True, max_length=8, default=ids.ontology)
    """A universal id (base62-encoded hash of defining fields)."""
    name: str = CharField(max_length=256, db_index=True)
    """Name of the cell line."""
    ontology_id: str | None = CharField(
        max_length=32, db_index=True, null=True, default=None
    )
    """Ontology ID of the cell line."""
    abbr: str | None = CharField(
        max_length=32, db_index=True, unique=True, null=True, default=None
    )
    """A unique abbreviation of cell line."""
    synonyms: str | None = TextField(null=True, default=None)
    """Bar-separated (|) synonyms that correspond to this cell line."""
    description: str | None = TextField(null=True, default=None)
    """Description of the cell line."""
    parents: CellLine = models.ManyToManyField(
        "self", symmetrical=False, related_name="children"
    )
    """Parent cell line records."""
    artifacts: Artifact = models.ManyToManyField(
        Artifact, through="ArtifactCellLine", related_name="cell_lines"
    )
    """Artifacts linked to the cell line."""

    @overload
    def __init__(
        self,
        name: str,
        ontology_id: str | None,
        abbr: str | None,
        synonyms: str | None,
        description: str | None,
        parents: list[CellLine],
        source: Source | None,
    ): ...

    @overload
    def __init__(
        self,
        *db_args,
    ): ...

    def __init__(
        self,
        *args,
        **kwargs,
    ):
        super().__init__(*args, **kwargs)

    @classmethod
    @pass_to_super
    @_doc_params(doc_from_source=doc_from_source)
    def from_source(
        cls,
        *,
        name: str | None = None,
        ontology_id: str | None = None,
        abbr: str | None = None,
        source: Source | None = None,
        mute: bool = False,
        **kwargs,
    ) -> CellLine | list[CellLine] | None:
        """Create a CellLine record from source based on a single identifying field.

        Args:
            name: Name of the cell line (e.g. "K562", "HeLa")
            ontology_id: Cell Line Ontology ID (e.g. "CLO:0009477")
            abbr: Unique abbreviation of cell line
            {doc_from_source}

        Returns:
            A single CellLine record, list of CellLine records, or None if not found

        Example::

            import bionty as bt

            record = bt.CellLine.from_source(name="K562")
            record = bt.CellLine.from_source(ontology_id="CLO:0009477")
        """
        pass


class Phenotype(BioRecord, TracksRun, TracksUpdates):
    """Phenotypes - `Human Phenotype <https://hpo.jax.org/app/>`__,
    `Phecodes <https://phewascatalog.org/phecodes_icd10>`__,
    `Mammalian Phenotype <http://obofoundry.org/ontology/mp.html>`__,
    `Zebrafish Phenotype <http://obofoundry.org/ontology/zp.html>`__.

    Notes:
        For more info, see tutorials :doc:`docs:bio-registries` and :doc:`docs:phenotype`.

        Bulk create Phenotype records via :meth:`.from_values`.

    Example::

        import bionty as bt

        record = bt.Phenotype.from_source(name="Arachnodactyly")
    """

    class Meta(BioRecord.Meta, TracksRun.Meta, TracksUpdates.Meta):
        abstract = False
        unique_together = (("name", "ontology_id"),)

    _name_field: str = "name"
    _ontology_id_field: str = "ontology_id"

    id: int = models.AutoField(primary_key=True)
    """Internal id, valid only in one DB instance."""
    uid: str = CharField(unique=True, max_length=8, default=ids.ontology)
    """A universal id (base62-encoded hash of defining fields)."""
    name: str = CharField(max_length=256, db_index=True)
    """Name of the phenotype."""
    ontology_id: str | None = CharField(
        max_length=32, db_index=True, null=True, default=None
    )
    """Ontology ID of the phenotype."""
    abbr: str | None = CharField(
        max_length=32, db_index=True, unique=True, null=True, default=None
    )
    """A unique abbreviation of phenotype."""
    synonyms: str | None = TextField(null=True, default=None)
    """Bar-separated (|) synonyms that correspond to this phenotype."""
    description: str | None = TextField(null=True, default=None)
    """Description of the phenotype."""
    parents: Phenotype = models.ManyToManyField(
        "self", symmetrical=False, related_name="children"
    )
    """Parent phenotype records."""
    artifacts: Artifact = models.ManyToManyField(
        Artifact, through="ArtifactPhenotype", related_name="phenotypes"
    )
    """Artifacts linked to the phenotype."""

    @overload
    def __init__(
        self,
        name: str,
        ontology_id: str | None,
        abbr: str | None,
        synonyms: str | None,
        description: str | None,
        parents: list[Phenotype],
        source: Source | None,
    ): ...

    @overload
    def __init__(
        self,
        *db_args,
    ): ...

    def __init__(
        self,
        *args,
        **kwargs,
    ):
        super().__init__(*args, **kwargs)

    @classmethod
    @pass_to_super
    @_doc_params(doc_from_source=doc_from_source)
    def from_source(
        cls,
        *,
        name: str | None = None,
        ontology_id: str | None = None,
        abbr: str | None = None,
        source: Source | None = None,
        mute: bool = False,
        **kwargs,
    ) -> Phenotype | list[Phenotype] | None:
        """Create a Phenotype record from source based on a single identifying field.

        Args:
            name: Name of the phenotype (e.g. "Arachnodactyly", "Cardiomegaly")
            ontology_id: Phenotype ontology ID (e.g. "HP:0001166")
            abbr: Unique abbreviation of phenotype
            {doc_from_source}

        Returns:
            A single Phenotype record, list of Phenotype records, or None if not found

        Example::

            import bionty as bt

            record = bt.Phenotype.from_source(name="Arachnodactyly")
            record = bt.Phenotype.from_source(ontology_id="HP:0001166")
        """
        pass


class Pathway(BioRecord, TracksRun, TracksUpdates):
    """Pathways - `Gene Ontology <https://bioportal.bioontology.org/ontologies/GO>`__,
    `Pathway Ontology <https://bioportal.bioontology.org/ontologies/PW>`__.

    Notes:
        For more info, see tutorials :doc:`docs:bio-registries` and :doc:`docs:pathway`.

        Bulk create Pathway records via :meth:`.from_values`.

    Example::

        import bionty as bt

        record = bt.Pathway.from_source(ontology_id="GO:1903353")
    """

    class Meta(BioRecord.Meta, TracksRun.Meta, TracksUpdates.Meta):
        abstract = False
        unique_together = (("name", "ontology_id"),)

    _name_field: str = "name"
    _ontology_id_field: str = "ontology_id"

    id: int = models.AutoField(primary_key=True)
    """Internal id, valid only in one DB instance."""
    uid: str = CharField(unique=True, max_length=8, default=ids.ontology)
    """A universal id (base62-encoded hash of defining fields)."""
    name: str = CharField(max_length=256, db_index=True)
    """Name of the pathway."""
    ontology_id: str | None = CharField(
        max_length=32, db_index=True, null=True, default=None
    )
    """Ontology ID of the pathway."""
    abbr: str | None = CharField(
        max_length=32, db_index=True, unique=True, null=True, default=None
    )
    """A unique abbreviation of pathway."""
    synonyms: str | None = TextField(null=True, default=None)
    """Bar-separated (|) synonyms that correspond to this pathway."""
    description: str | None = TextField(null=True, default=None)
    """Description of the pathway."""
    parents: Pathway = models.ManyToManyField(
        "self", symmetrical=False, related_name="children"
    )
    """Parent pathway records."""
    genes: Gene = models.ManyToManyField("Gene", related_name="pathways")
    """Genes that signifies the pathway."""
    schemas: Schema = models.ManyToManyField(
        Schema, through="SchemaPathway", related_name="pathways"
    )
    """Featuresets linked to the pathway."""
    artifacts: Artifact = models.ManyToManyField(
        Artifact, through="ArtifactPathway", related_name="pathways"
    )
    """Artifacts linked to the pathway."""

    @overload
    def __init__(
        self,
        name: str,
        ontology_id: str | None,
        abbr: str | None,
        synonyms: str | None,
        description: str | None,
        parents: list[Pathway],
        source: Source | None,
    ): ...

    @overload
    def __init__(
        self,
        *db_args,
    ): ...

    def __init__(
        self,
        *args,
        **kwargs,
    ):
        super().__init__(*args, **kwargs)

    @classmethod
    @pass_to_super
    @_doc_params(doc_from_source=doc_from_source)
    def from_source(
        cls,
        *,
        name: str | None = None,
        ontology_id: str | None = None,
        abbr: str | None = None,
        source: Source | None = None,
        mute: bool = False,
        **kwargs,
    ) -> Pathway | list[Pathway] | None:
        """Create a Pathway record from source based on a single identifying field.

        Args:
            name: Name of the pathway (e.g. "mitotic cell cycle", "glycolysis")
            ontology_id: GO or Pathway Ontology ID (e.g. "GO:1903353", "PW:0000004")
            abbr: Unique abbreviation of pathway
            {doc_from_source}

        Returns:
            A single Pathway record, list of Pathway records, or None if not found

        Example::

            import bionty as bt

            record = bt.Pathway.from_source(name="mitotic cell cycle")
            record = bt.Pathway.from_source(ontology_id="GO:1903353")
        """
        pass


class ExperimentalFactor(BioRecord, TracksRun, TracksUpdates):
    """Experimental factors - `Experimental Factor Ontology <https://www.ebi.ac.uk/ols/ontologies/efo>`__.

    Notes:
        For more info, see tutorials :doc:`docs:bio-registries` and :doc:`docs:experimental_factor`.

        Bulk create ExperimentalFactor records via :meth:`.from_values`.

    Example::

        import bionty as bt

        standard_name = bt.ExperimentalFactor.public().standardize(["scRNA-seq"])
        record = bt.ExperimentalFactor.from_source(name=standard_name)
    """

    class Meta(BioRecord.Meta, TracksRun.Meta, TracksUpdates.Meta):
        abstract = False
        unique_together = (("name", "ontology_id"),)

    _name_field: str = "name"
    _ontology_id_field: str = "ontology_id"

    id: int = models.AutoField(primary_key=True)
    """Internal id, valid only in one DB instance."""
    uid: str = CharField(unique=True, max_length=8, default=ids.ontology)
    """A universal id (base62-encoded hash of defining fields)."""
    name: str = CharField(max_length=256, db_index=True)
    """Name of the experimental factor."""
    ontology_id: str | None = CharField(
        max_length=32, db_index=True, null=True, default=None
    )
    """Ontology ID of the experimental factor."""
    abbr: str | None = CharField(
        max_length=32, db_index=True, unique=True, null=True, default=None
    )
    """A unique abbreviation of experimental factor."""
    synonyms: str | None = TextField(null=True, default=None)
    """Bar-separated (|) synonyms that correspond to this experimental factor."""
    description: str | None = TextField(null=True, default=None)
    """Description of the experimental factor."""
    molecule: str | None = TextField(null=True, default=None, db_index=True)
    """Molecular experimental factor, parsed from EFO."""
    instrument: str | None = TextField(null=True, default=None, db_index=True)
    """Instrument used to measure the experimental factor, parsed from EFO."""
    measurement: str | None = TextField(null=True, default=None, db_index=True)
    """Phenotypic experimental factor, parsed from EFO."""
    parents: ExperimentalFactor = models.ManyToManyField(
        "self", symmetrical=False, related_name="children"
    )
    """Parent experimental factor records."""
    artifacts: Artifact = models.ManyToManyField(
        Artifact,
        through="ArtifactExperimentalFactor",
        related_name="experimental_factors",
    )
    """Artifacts linked to the experimental_factors."""

    @overload
    def __init__(
        self,
        name: str,
        ontology_id: str | None,
        abbr: str | None,
        synonyms: str | None,
        description: str | None,
        parents: list[ExperimentalFactor],
        source: Source | None,
    ): ...

    @overload
    def __init__(
        self,
        *db_args,
    ): ...

    def __init__(
        self,
        *args,
        **kwargs,
    ):
        super().__init__(*args, **kwargs)

    @classmethod
    @pass_to_super
    @_doc_params(doc_from_source=doc_from_source)
    def from_source(
        cls,
        *,
        name: str | None = None,
        ontology_id: str | None = None,
        abbr: str | None = None,
        source: Source | None = None,
        mute: bool = False,
        **kwargs,
    ) -> ExperimentalFactor | list[ExperimentalFactor] | None:
        """Create an ExperimentalFactor record from source based on a single identifying field.

        Args:
            name: Name of the experimental factor (e.g. "scRNA-seq", "ChIP-seq")
            ontology_id: Experimental Factor Ontology ID (e.g. "EFO:0009922")
            abbr: Unique abbreviation of experimental factor
            {doc_from_source}

        Returns:
            A single ExperimentalFactor record, list of ExperimentalFactor records, or None if not found

        Example::

            import bionty as bt

            record = bt.ExperimentalFactor.from_source(name="scRNA-seq")
            record = bt.ExperimentalFactor.from_source(ontology_id="EFO:0009922")
        """
        pass


class DevelopmentalStage(BioRecord, TracksRun, TracksUpdates):
    """Developmental stages - `Human Developmental Stages <https://github.com/obophenotype/developmental-stage-ontologies/wiki/HsapDv>`__,
    `Mouse Developmental Stages <https://github.com/obophenotype/developmental-stage-ontologies/wiki/MmusDv>`__.  # noqa.

    Notes:
        For more info, see tutorials :doc:`docs:bio-registries` and :doc:`docs:developmental_stage`.

        Bulk create DevelopmentalStage records via :meth:`.from_values`.

    Example::

        import bionty as bt

        record = bt.DevelopmentalStage.from_source(name="neurula stage")
    """

    class Meta(BioRecord.Meta, TracksRun.Meta, TracksUpdates.Meta):
        abstract = False
        unique_together = (("name", "ontology_id"),)

    _name_field: str = "name"
    _ontology_id_field: str = "ontology_id"

    id: int = models.AutoField(primary_key=True)
    """Internal id, valid only in one DB instance."""
    uid: str = CharField(unique=True, max_length=8, default=ids.ontology)
    """A universal id (base62-encoded hash of defining fields)."""
    name: str = CharField(max_length=256, db_index=True)
    """Name of the developmental stage."""
    ontology_id: str | None = CharField(
        max_length=32, db_index=True, null=True, default=None
    )
    """Ontology ID of the developmental stage."""
    abbr: str | None = CharField(
        max_length=32, db_index=True, unique=True, null=True, default=None
    )
    """A unique abbreviation of developmental stage."""
    synonyms: str | None = TextField(null=True, default=None)
    """Bar-separated (|) synonyms that correspond to this developmental stage."""
    description: str | None = TextField(null=True, default=None)
    """Description of the developmental stage."""
    parents: str | None = models.ManyToManyField(
        "self", symmetrical=False, related_name="children"
    )
    """Parent developmental stage records."""
    artifacts: Artifact = models.ManyToManyField(
        Artifact,
        through="ArtifactDevelopmentalStage",
        related_name="developmental_stages",
    )
    """Artifacts linked to the developmental stage."""

    @overload
    def __init__(
        self,
        name: str,
        ontology_id: str | None,
        abbr: str | None,
        synonyms: str | None,
        description: str | None,
        parents: list[DevelopmentalStage],
        source: Source | None,
    ): ...

    @overload
    def __init__(
        self,
        *db_args,
    ): ...

    def __init__(
        self,
        *args,
        **kwargs,
    ):
        super().__init__(*args, **kwargs)

    @classmethod
    @pass_to_super
    @_doc_params(doc_from_source=doc_from_source)
    def from_source(
        cls,
        *,
        name: str | None = None,
        ontology_id: str | None = None,
        abbr: str | None = None,
        source: Source | None = None,
        mute: bool = False,
        **kwargs,
    ) -> DevelopmentalStage | list[DevelopmentalStage] | None:
        """Create a DevelopmentalStage record from source based on a single identifying field.

        Args:
            name: Name of the developmental stage (e.g. "neurula stage", "gastrula stage")
            ontology_id: Developmental stage ontology ID (e.g. "HsapDv:0000004")
            abbr: Unique abbreviation of developmental stage
            {doc_from_source}

        Returns:
            A single DevelopmentalStage record, list of DevelopmentalStage records, or None if not found

        Example::

            import bionty as bt

            record = bt.DevelopmentalStage.from_source(name="neurula stage")
            record = bt.DevelopmentalStage.from_source(ontology_id="HsapDv:0000004")
        """
        pass


class Ethnicity(BioRecord, TracksRun, TracksUpdates):
    """Ethnicity - `Human Ancestry Ontology <https://github.com/EBISPOT/hancestro>`__.

    Notes:
        For more info, see tutorials :doc:`docs:bio-registries` and :doc:`docs:ethnicity`.

        Bulk create Ethnicity records via :meth:`.from_values`.

    Example::

        import bionty as bt

        record = bt.Ethnicity.from_source(name="European")
    """

    class Meta(BioRecord.Meta, TracksRun.Meta, TracksUpdates.Meta):
        abstract = False
        unique_together = (("name", "ontology_id"),)

    _name_field: str = "name"
    _ontology_id_field: str = "ontology_id"

    id: int = models.AutoField(primary_key=True)
    """Internal id, valid only in one DB instance."""
    uid: str = CharField(unique=True, max_length=8, default=ids.ontology)
    """A universal id (base62-encoded hash of defining fields)."""
    name: str = CharField(max_length=256, db_index=True)
    """Name of the ethnicity."""
    ontology_id: str | None = CharField(
        max_length=32, db_index=True, null=True, default=None
    )
    """Ontology ID of the ethnicity."""
    abbr: str | None = CharField(
        max_length=32, db_index=True, unique=True, null=True, default=None
    )
    """A unique abbreviation of ethnicity."""
    synonyms: str | None = TextField(null=True, default=None)
    """Bar-separated (|) synonyms that correspond to this ethnicity."""
    description: str | None = TextField(null=True, default=None)
    """Description of the ethnicity."""
    parents: Ethnicity = models.ManyToManyField(
        "self", symmetrical=False, related_name="children"
    )
    """Parent ethnicity records."""
    artifacts: Artifact = models.ManyToManyField(
        Artifact,
        through="ArtifactEthnicity",
        related_name="ethnicities",
    )
    """Artifacts linked to the ethnicity."""

    @overload
    def __init__(
        self,
        name: str,
        ontology_id: str | None,
        abbr: str | None,
        synonyms: str | None,
        description: str | None,
        parents: list[Ethnicity],
        source: Source | None,
    ): ...

    @overload
    def __init__(
        self,
        *db_args,
    ): ...

    def __init__(
        self,
        *args,
        **kwargs,
    ):
        super().__init__(*args, **kwargs)

    @classmethod
    @pass_to_super
    @_doc_params(doc_from_source=doc_from_source)
    def from_source(
        cls,
        *,
        name: str | None = None,
        ontology_id: str | None = None,
        abbr: str | None = None,
        source: Source | None = None,
        mute: bool = False,
        **kwargs,
    ) -> Ethnicity | list[Ethnicity] | None:
        """Create an Ethnicity record from source based on a single identifying field.

        Args:
            name: Name of the ethnicity (e.g. "European", "East Asian")
            ontology_id: Human Ancestry Ontology ID (e.g. "HANCESTRO:0005")
            abbr: Unique abbreviation of ethnicity
            {doc_from_source}

        Returns:
            A single Ethnicity record, list of Ethnicity records, or None if not found

        Example::

            import bionty as bt

            record = bt.Ethnicity.from_source(name="European")
            record = bt.Ethnicity.from_source(ontology_id="HANCESTRO:0005")
        """
        pass


class SchemaGene(BaseSQLRecord, IsLink):
    id: int = models.BigAutoField(primary_key=True)
    # follow the .lower() convention in link models
    schema: Schema = ForeignKey("lamindb.Schema", CASCADE, related_name="links_gene")
    gene: Gene = ForeignKey("Gene", PROTECT, related_name="links_schema")

    class Meta:
        unique_together = ("schema", "gene")


class SchemaProtein(BaseSQLRecord, IsLink):
    id: int = models.BigAutoField(primary_key=True)
    # follow the .lower() convention in link models
    schema: Schema = ForeignKey("lamindb.Schema", CASCADE, related_name="links_protein")
    protein: Protein = ForeignKey("Protein", PROTECT, related_name="links_schema")

    class Meta:
        unique_together = ("schema", "protein")


class SchemaCellMarker(BaseSQLRecord, IsLink):
    id: int = models.BigAutoField(primary_key=True)
    # follow the .lower() convention in link models
    schema: Schema = ForeignKey(
        "lamindb.Schema", CASCADE, related_name="links_cellmarker"
    )
    cellmarker: CellMarker = ForeignKey(
        "CellMarker", PROTECT, related_name="links_schema"
    )

    class Meta:
        unique_together = ("schema", "cellmarker")


class SchemaPathway(BaseSQLRecord, IsLink):
    id: int = models.BigAutoField(primary_key=True)
    # follow the .lower() convention in link models
    schema: Schema = ForeignKey("lamindb.Schema", CASCADE, related_name="links_pathway")
    pathway: Pathway = ForeignKey("Pathway", PROTECT, related_name="links_schema")

    class Meta:
        unique_together = ("schema", "pathway")


class ArtifactOrganism(BaseSQLRecord, IsLink, TracksRun):
    id: int = models.BigAutoField(primary_key=True)
    artifact: Artifact = ForeignKey(Artifact, CASCADE, related_name="links_organism")
    organism: Organism = ForeignKey("Organism", PROTECT, related_name="links_artifact")
    feature: Feature = ForeignKey(
        Feature, PROTECT, null=True, default=None, related_name="links_artifactorganism"
    )
    label_ref_is_name: bool | None = BooleanField(null=True, default=None)
    feature_ref_is_name: bool | None = BooleanField(null=True, default=None)

    class Meta:
        unique_together = ("artifact", "organism", "feature")


class ArtifactGene(BaseSQLRecord, IsLink, TracksRun):
    id: int = models.BigAutoField(primary_key=True)
    artifact: Artifact = ForeignKey(Artifact, CASCADE, related_name="links_gene")
    gene: Gene = ForeignKey("Gene", PROTECT, related_name="links_artifact")
    feature: Feature = ForeignKey(
        Feature, PROTECT, null=True, default=None, related_name="links_artifactgene"
    )
    label_ref_is_name: bool | None = BooleanField(null=True, default=None)
    feature_ref_is_name: bool | None = BooleanField(null=True, default=None)

    class Meta:
        unique_together = ("artifact", "gene", "feature")


class ArtifactProtein(BaseSQLRecord, IsLink, TracksRun):
    id: int = models.BigAutoField(primary_key=True)
    artifact: Artifact = ForeignKey(Artifact, CASCADE, related_name="links_protein")
    protein: Protein = ForeignKey("Protein", PROTECT, related_name="links_artifact")
    feature: Feature = ForeignKey(
        Feature, PROTECT, null=True, default=None, related_name="links_artifactprotein"
    )
    label_ref_is_name: bool | None = BooleanField(null=True, default=None)
    feature_ref_is_name: bool | None = BooleanField(null=True, default=None)

    class Meta:
        unique_together = ("artifact", "protein", "feature")


class ArtifactCellMarker(BaseSQLRecord, IsLink, TracksRun):
    id: int = models.BigAutoField(primary_key=True)
    artifact: Artifact = ForeignKey(Artifact, CASCADE, related_name="links_cell_marker")
    # follow the .lower() convention in link models
    cellmarker: CellMarker = ForeignKey(
        "CellMarker", PROTECT, related_name="links_artifact"
    )
    feature: Feature = ForeignKey(
        Feature,
        PROTECT,
        null=True,
        default=None,
        related_name="links_artifactcellmarker",
    )
    label_ref_is_name: bool | None = BooleanField(null=True, default=None)
    feature_ref_is_name: bool | None = BooleanField(null=True, default=None)

    class Meta:
        unique_together = ("artifact", "cellmarker", "feature")


class ArtifactTissue(BaseSQLRecord, IsLink, TracksRun):
    id: int = models.BigAutoField(primary_key=True)
    artifact: Artifact = ForeignKey(Artifact, CASCADE, related_name="links_tissue")
    tissue: Tissue = ForeignKey("Tissue", PROTECT, related_name="links_artifact")
    feature: Feature = ForeignKey(
        Feature, PROTECT, null=True, default=None, related_name="links_artifacttissue"
    )
    label_ref_is_name: bool | None = BooleanField(null=True, default=None)
    feature_ref_is_name: bool | None = BooleanField(null=True, default=None)

    class Meta:
        unique_together = ("artifact", "tissue", "feature")


class ArtifactCellType(BaseSQLRecord, IsLink, TracksRun):
    id: int = models.BigAutoField(primary_key=True)
    artifact: Artifact = ForeignKey(Artifact, CASCADE, related_name="links_cell_type")
    # follow the .lower() convention in link models
    celltype: CellType = ForeignKey("CellType", PROTECT, related_name="links_artifact")
    feature: Feature = ForeignKey(
        Feature, PROTECT, null=True, default=None, related_name="links_artifactcelltype"
    )
    label_ref_is_name: bool | None = BooleanField(null=True, default=None)
    feature_ref_is_name: bool | None = BooleanField(null=True, default=None)

    class Meta:
        unique_together = ("artifact", "celltype", "feature")


class ArtifactDisease(BaseSQLRecord, IsLink, TracksRun):
    id: int = models.BigAutoField(primary_key=True)
    artifact: Artifact = ForeignKey(Artifact, CASCADE, related_name="links_disease")
    disease: Disease = ForeignKey("Disease", PROTECT, related_name="links_artifact")
    feature: Feature = ForeignKey(
        Feature, PROTECT, null=True, default=None, related_name="links_artifactdisease"
    )
    label_ref_is_name: bool | None = BooleanField(null=True, default=None)
    feature_ref_is_name: bool | None = BooleanField(null=True, default=None)

    class Meta:
        unique_together = ("artifact", "disease", "feature")


class ArtifactCellLine(BaseSQLRecord, IsLink, TracksRun):
    id: int = models.BigAutoField(primary_key=True)
    artifact: Artifact = ForeignKey(Artifact, CASCADE, related_name="links_cell_line")
    # follow the .lower() convention in link models
    cellline: CellLine = ForeignKey("CellLine", PROTECT, related_name="links_artifact")
    feature: Feature = ForeignKey(
        Feature, PROTECT, null=True, default=None, related_name="links_artifactcellline"
    )
    label_ref_is_name: bool | None = BooleanField(null=True, default=None)
    feature_ref_is_name: bool | None = BooleanField(null=True, default=None)

    class Meta:
        unique_together = ("artifact", "cellline", "feature")


class ArtifactPhenotype(BaseSQLRecord, IsLink, TracksRun):
    id: int = models.BigAutoField(primary_key=True)
    artifact: Artifact = ForeignKey(Artifact, CASCADE, related_name="links_phenotype")
    phenotype: Phenotype = ForeignKey(
        "Phenotype", PROTECT, related_name="links_artifact"
    )
    feature: Feature = ForeignKey(
        Feature,
        PROTECT,
        null=True,
        default=None,
        related_name="links_artifactphenotype",
    )
    label_ref_is_name: bool | None = BooleanField(null=True, default=None)
    feature_ref_is_name: bool | None = BooleanField(null=True, default=None)

    class Meta:
        unique_together = ("artifact", "phenotype", "feature")


class ArtifactPathway(BaseSQLRecord, IsLink, TracksRun):
    id: int = models.BigAutoField(primary_key=True)
    artifact: Artifact = ForeignKey(Artifact, CASCADE, related_name="links_pathway")
    pathway: Pathway = ForeignKey("Pathway", PROTECT, related_name="links_artifact")
    feature: Feature = ForeignKey(
        Feature, PROTECT, null=True, default=None, related_name="links_artifactpathway"
    )
    label_ref_is_name: bool | None = BooleanField(null=True, default=None)
    feature_ref_is_name: bool | None = BooleanField(null=True, default=None)

    class Meta:
        unique_together = ("artifact", "pathway", "feature")


class ArtifactExperimentalFactor(BaseSQLRecord, IsLink, TracksRun):
    id: int = models.BigAutoField(primary_key=True)
    artifact: Artifact = ForeignKey(
        Artifact, CASCADE, related_name="links_experimental_factor"
    )
    experimentalfactor: ExperimentalFactor = ForeignKey(
        "ExperimentalFactor", PROTECT, related_name="links_artifact"
    )
    feature: Feature = ForeignKey(
        Feature,
        PROTECT,
        null=True,
        default=None,
        related_name="links_artifactexperimentalfactor",
    )
    label_ref_is_name: bool | None = BooleanField(null=True, default=None)
    feature_ref_is_name: bool | None = BooleanField(null=True, default=None)

    class Meta:
        unique_together = ("artifact", "experimentalfactor", "feature")


class ArtifactDevelopmentalStage(BaseSQLRecord, IsLink, TracksRun):
    id: int = models.BigAutoField(primary_key=True)
    artifact: Artifact = ForeignKey(
        Artifact, CASCADE, related_name="links_developmental_stage"
    )
    # follow the .lower() convention in link models
    developmentalstage: DevelopmentalStage = ForeignKey(
        "DevelopmentalStage", PROTECT, related_name="links_artifact"
    )
    feature: Feature = ForeignKey(
        Feature,
        PROTECT,
        null=True,
        default=None,
        related_name="links_artifactdevelopmentalstage",
    )
    label_ref_is_name: bool | None = BooleanField(null=True, default=None)
    feature_ref_is_name: bool | None = BooleanField(null=True, default=None)

    class Meta:
        unique_together = ("artifact", "developmentalstage", "feature")


class ArtifactEthnicity(BaseSQLRecord, IsLink, TracksRun):
    id: int = models.BigAutoField(primary_key=True)
    artifact: Artifact = ForeignKey(Artifact, CASCADE, related_name="links_ethnicity")
    ethnicity: Ethnicity = ForeignKey(
        "Ethnicity", PROTECT, related_name="links_artifact"
    )
    feature: Feature = ForeignKey(
        Feature,
        PROTECT,
        null=True,
        default=None,
        related_name="links_artifactethnicity",
    )
    label_ref_is_name: bool | None = BooleanField(null=True, default=None)
    feature_ref_is_name: bool | None = BooleanField(null=True, default=None)

    class Meta:
        unique_together = ("artifact", "ethnicity", "feature")


# backward compat
Species = Organism
BiontySource = Source
BioRegistry = BioRecord
PublicSource = Source<|MERGE_RESOLUTION|>--- conflicted
+++ resolved
@@ -458,8 +458,6 @@
             )
         except InvalidParamError as e:
             raise ValueError(str(e)) from None
-<<<<<<< HEAD
-=======
         except (AttributeError, ValueError):
             if source is None:
                 kwargs = {
@@ -473,7 +471,6 @@
                         kwargs["organism"] = organism
                 source = Source.filter(**kwargs).first()
             return StaticReference(source)
->>>>>>> ba9333d4
 
     @classmethod
     def from_source(
