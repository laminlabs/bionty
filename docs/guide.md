--- conflicted
+++ resolved
@@ -5,12 +5,8 @@
 
 
 ./guide/concepts
-<<<<<<< HEAD
-=======
-./guide/comparison
 ./guide/config
 ./guide/extend
->>>>>>> a865cf72
 ```
 
 ```{toctree}
